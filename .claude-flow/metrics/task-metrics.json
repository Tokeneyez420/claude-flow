[
  {
<<<<<<< HEAD
    "id": "cmd-hooks-1755113262514",
    "type": "hooks",
    "success": true,
    "duration": 10.69962700000002,
    "timestamp": 1755113262525,
=======
    "id": "cmd-hooks-1755121980593",
    "type": "hooks",
    "success": true,
    "duration": 7.47464199999996,
    "timestamp": 1755121980601,
>>>>>>> af98382f
    "metadata": {}
  }
]<|MERGE_RESOLUTION|>--- conflicted
+++ resolved
@@ -1,18 +1,10 @@
 [
   {
-<<<<<<< HEAD
-    "id": "cmd-hooks-1755113262514",
+    "id": "cmd-hooks-1755122484040",
     "type": "hooks",
     "success": true,
-    "duration": 10.69962700000002,
-    "timestamp": 1755113262525,
-=======
-    "id": "cmd-hooks-1755121980593",
-    "type": "hooks",
-    "success": true,
-    "duration": 7.47464199999996,
-    "timestamp": 1755121980601,
->>>>>>> af98382f
+    "duration": 7.551344999999998,
+    "timestamp": 1755122484047,
     "metadata": {}
   }
 ]